--- conflicted
+++ resolved
@@ -44,12 +44,8 @@
     MODEL_WEEK_TREE_PATH = f"{REFINED_DATA_GLOBAL_PATH}model_week_tree"
     MODEL_WEEK_MRP_PATH = f"{REFINED_DATA_GLOBAL_PATH}model_week_mrp"
     IMPUTED_SALES_LOCKDOWN_1_PATH = f"{REFINED_DATA_GLOBAL_PATH}imputed_sales_lockdown_1.parquet"
-<<<<<<< HEAD
     LIST_ALGORITHM = list(main_params['algorithm'])
     DEEPAR_ARIMA_STACKING = main_params['deepar_arima_stacking']
-=======
-    LIST_ALGORITHM = list(main_params['algorithm'].keys())
->>>>>>> faa48524
 
     # Data loading
     df_model_week_sales = ut.read_multipart_parquet_s3(REFINED_DATA_GLOBAL_BUCKET, MODEL_WEEK_SALES_PATH)
@@ -112,7 +108,6 @@
 
         refining_handler.execute_data_refining_specific()
 
-<<<<<<< HEAD
 
     # Launch Fit & Transform
     for algorithm in LIST_ALGORITHM:
@@ -130,17 +125,4 @@
 
     # Calculate model stacking
     if DEEPAR_ARIMA_STACKING:
-        ms.calculate_deepar_arima_stacking(df_jobs)
-=======
-    # WIP
-    # # Launch parallel Fit & Transform
-    # sagemaker_params = su.import_sagemaker_params(environment=ENVIRONMENT)
-    #
-    # modeling_handler = su.SagemakerHandler(run_name=RUN_NAME,
-    #                                        df_jobs=df_jobs,
-    #                                        **sagemaker_params)
-    #
-    # modeling_handler.launch_training_jobs()
-    #
-    # modeling_handler.launch_transform_jobs()
->>>>>>> faa48524
+        ms.calculate_deepar_arima_stacking(df_jobs)