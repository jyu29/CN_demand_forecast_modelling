import datetime
import json
import io
import re
import os
import boto3
import s3fs
import yaml

import numpy as np
import pandas as pd
import pyarrow.parquet as pq

from uritools import urisplit
from typing import Union


def date_to_week_id(date):
    """
    Turn a date to Decathlon week id
    :param date: (str, pd.Timestamp or pd.Series) the date or pandas column of dates
    :return: (int or pd.Series) the week id or pandas column of week ids
    """
    assert isinstance(date, (str, pd.Timestamp, pd.Series, datetime.date))
    if isinstance(date, (str, pd.Timestamp, datetime.date)):
        date = pd.Timestamp(date)
        if date.dayofweek == 6:  # If sunday, replace by next monday to get the correct iso week
            date = date + pd.Timedelta(1, unit='D')
        week_id = int(str(date.isocalendar()[0]) + str(date.isocalendar()[1]).zfill(2))
        return week_id
    else:
        df = pd.DataFrame({'date': pd.to_datetime(date)})
        df['dow'] = df['date'].dt.dayofweek
        df.loc[df['dow'] == 6, 'date'] = df.loc[df['dow'] == 6, 'date'] + pd.Timedelta(1, unit='D')
        df['week_id'] = df['date'].apply(lambda x: int(str(x.isocalendar()[0]) + str(x.isocalendar()[1]).zfill(2)))
        return df['week_id']


def week_id_to_date(week_id):
    """
    Turn a Decathlon week id to date
    :param week_id: (int or pd.Series) the week id or pandas column of week ids
    :return: (pd.Timestamp or pd.Series) the date or pandas column of dates
    """
    assert isinstance(week_id, (int, np.integer, pd.Series, list))
    if isinstance(week_id, (int, np.integer)):
        assert is_iso_format(week_id), f"`week_id` {week_id} doesn't follow conform YYYYWW format"
        return pd.to_datetime(str(week_id) + '-0', format='%G%V-%w') - pd.Timedelta(1, unit='W')
    else:
        if isinstance(week_id, (list)):
            week_id = pd.Series(week_id)
        for w in week_id:
            assert is_iso_format(w), f"Week_id {w} doesn't follow conform YYYYWW format"
        return pd.to_datetime(week_id.astype(str) + '-0', format='%G%V-%w') - pd.Timedelta(1, unit='W')


def is_iso_format(week_id: int) -> bool:
    """
    Checks if `week` has conform YYYYWW ISO 8601 format.
    :param week_id: (int or pd.Series) the week id or pandas column of week ids
    :return: (bool) wether `week_id` follows the expected format
    """
    assert isinstance(week_id, (int, np.int32, np.int64)), "week_id must be of type integer."
    pattern = "^20[0-9]{2}(0[1-9]|[1-4][0-9]|5[0-3])$"
    is_iso_format = re.match(pattern, str(week_id))

    return is_iso_format is not None


def to_uri(bucket, key):
    """
    Transforms bucket & key strings into S3 URI
    :param bucket: (string) name of the S3 bucket
    :param key: (string) S3 key
    :return: (string) URI format
    """
    return f's3://{bucket}/{key}'


def from_uri(uri):
    """
    Transforms a S3 URI into bucket & key strings
    :param uri: (string) URI format
    :return bucket: (string) name of the S3 bucket
    :return key: (string) S3 key
    """
    o = urisplit(uri)
    bucket = o.authority
    key = o.path[1:]

    return bucket, key


def read_yml(file_path):
    """
    Read a local yaml file and return a python dictionary
    :param file_path: (string) full path to the yaml file
    :return: (dict) data loaded
    """

    if file_path[:2] == "s3":
        fs = s3fs.S3FileSystem()
        with fs.open(file_path, 'r') as f:
            yaml_dict = yaml.safe_load(f)
    else:
        with open(file_path) as f:
            yaml_dict = yaml.safe_load(f)

    return yaml_dict


def read_json(file_path):
    """
    Read a local JSON file and return a python dictionnary
    :param file_path: (string) full path to the JSON file
    :return: (dict) data loaded
    """
    with open(file_path) as f:
        return json.load(f)


def read_jsonline_s3(bucket, file_path):
    """
    Read a JSONLINE file hosted on a S3 bucket, load and return as pandas dataframe
    :param bucket: (string) S3 source bucket
    :param file_path: (string) full path to the JSONLINE within this S3 bucket
    :return: (pandas DataFrame) data loaded
    """
    fs = s3fs.S3FileSystem()
    s3_uri = to_uri(bucket, file_path)

    with fs.open(s3_uri, 'r', encoding='utf-8') as f:
        data = pd.read_json(f, orient='records', lines=True)
        
    return data


def read_csv_s3(bucket, file_path, header='infer', sep=',', parse_dates=False, names=None, usecols=None,
                compression='infer', escapechar=None):
    """
    Read a CSV file hosted on a S3 bucket, load and return as pandas dataframe
    :param bucket: (string) S3 source bucket
    :param file_path: (string) full path to the CSV file within this S3 bucket
    :param header: (string) optional, default is 'infer'
    :param sep: (string) optional, default is ';' (the separator char within the file)
    :param parse_dates: (list or bool) optional, default is False (names of date or datetime columns)
    :param names: (list) optional, default is None (use it to specify value for the read_csv underlying method called)
    :param usecols: (list) optional, default is None (use it to specify value for the read_csv underlying method called)
    :param compression: (string) optional, default is 'infer'
    :param escapechar: (string) optional, default is None (One-character string used to escape other characters)
    :return: (pandas DataFrame) data loaded
    """
    file_object = boto3.client('s3').get_object(Bucket=bucket, Key=file_path)
    file_body = io.BytesIO(file_object['Body'].read())

    data = pd.read_csv(file_body,
                       header=header,
                       sep=sep,
                       parse_dates=parse_dates,
                       names=names,
                       usecols=usecols,
                       compression=compression,
                       escapechar=escapechar)

    return data


def read_multipart_parquet_s3(bucket, dir_path, prefix_filename='part-'):
    """
    Read a multipart parquet file (splitted) hosted on a S3 bucket, load and return as pandas dataframe. Note that only
    files with name starting with <prefix_filename> value are taken into account.
    :param bucket: (string) S3 source bucket
    :param dir_path: (string) full path to the folder that contains all parts within this S3 bucket
    :param prefix_filename: (string) Optional. Default is 'part-' which is what Spark generates. Only files with name
    starting with this value will be loaded
    :return: (pandas DataFrame) data loaded
    """
    fs = s3fs.S3FileSystem()
    s3_uri = to_uri(bucket, dir_path)
    data = pq.ParquetDataset(s3_uri, filesystem=fs).read().to_pandas(date_as_object=False)

    return data


def write_str_to_file_on_s3(string, bucket, dir_path, verbose=False):
    """
    Write a string as a file on a S3 bucket.
    :param string: (str)
    :param bucket: (string) S3 source bucket
    :param dir_path: (string) full path to the folder that contains all parts within this S3 bucket
    starting with this value will be loaded
    :return: (pandas DataFrame) data loaded
    """
    resp = boto3.resource('s3').Object(bucket, dir_path).put(Body=string)

    if verbose:
        return resp


def write_df_to_parquet_on_s3(df, bucket, filename, index=False, verbose=False, region_name='eu-west-1'):
    """
    Write an in-memory pandas DataFrame to a parquet file on a S3 bucket
    :param dataframe: (pandas DataFrame) the data to save
    :param bucket: (string) S3 bucket name
    :param filename: (string) full path to the parquet file within the given bucket
    :param index: (bool) index value of the underlying 'to_parquet' function called
    """
    if verbose:
        print("Writing {} records to {}".format(len(df), to_uri(bucket, filename)))

    buffer = io.BytesIO()
    df.to_parquet(buffer, index=index)
<<<<<<< HEAD
    boto3.resource('s3', region_name=region_name).Object(bucket, filename).put(Body=buffer.getvalue())
    
=======
    boto3.resource('s3').Object(bucket, filename).put(Body=buffer.getvalue())

>>>>>>> faa48524

def import_modeling_parameters(environment: str) -> dict:
    """Handler to import modeling configuration from YML file

    Args:
        environment (str): Set of parameters on which to load the parameters

    Returns:
        A dictionary with all parameters for modeling import
    """
    params_full_path = os.path.join('config', f"{environment}.yml")
    assert os.path.isfile(params_full_path), f"Environment {environment} has no associated configuration file"

    params = read_yml(params_full_path)

    data_params = {
        'refined_data_global_bucket': params['buckets']['refined_data_global'],
        'refined_data_specific_bucket': params['buckets']['refined_data_specific'],
        'refined_global_path': params['paths']['refined_global_path'],
        'refined_specific_path': params['paths']['refined_specific_path'],
        'algorithm': params['modeling_parameters']['algorithm'],
        'deepar_arima_stacking': params['modeling_parameters']['deepar_arima_stacking']
    }

    return data_params


def check_environment(environment: str,
                      config_path: str = 'config/'
                      ) -> None:
    """
    Check if environment `environment` matches with a config file in path `config_path`

    Args:
        environment (str): environment config name to check for
        config_path (str): path in which to look for configuration files
    """

    assert isinstance(environment, (str)), "Variable `environment` must be a string"
    assert isinstance(config_path, (str)), "Variable `config_path` must be a string"

    if config_path[-1] != os.path.sep:
        config_path += os.path.sep
    assert os.path.exists(os.path.dirname(config_path)), f"Path {config_path} doesn't exist"

    regex = "^.*.yml$"
    rule = re.compile(regex)

    available_config = [c.replace('.yml', '') for c in os.listdir(config_path) if bool(rule.match(c))]

    assert environment in available_config, (f"Environment {environment} doesn't match with "
                                             "any configuration files available")


def get_current_week():
    """
    Return current week (international standard ISO 8601 - first day of week
    is Sunday, with format 'YYYYWW'
    :return current week (international standard ISO 8601) with format 'YYYYWW'
    """
    today = datetime.date.today()
    return date_to_week_id(today)


def check_list_cutoff(list_cutoff: Union[str, int, list]) -> list:
    """
    Check if `list_cutoff` is conform.

    Args:
        list_cutoff (str): list of cutoffs
    Return:
        conform_list_cutoff (str): list of cutoffs validated
    """

    assert isinstance(list_cutoff, (str, int, list)), ("list_cutoff must be a string representing "
                                                       "a list of cutoff, a list of integers or 'today'")

    if isinstance(list_cutoff, (str)):
        if list_cutoff == 'today':
            list_cutoff = [get_current_week()]
        else:
            list_cutoff = json.loads(list_cutoff)
            if isinstance(list_cutoff, (int)):
                list_cutoff = [list_cutoff]
    elif isinstance(list_cutoff, (int)):
        assert is_iso_format(list_cutoff), "Provided cutoff is not in ISO Format YYYYWW"
        list_cutoff = [list_cutoff]

    assert all([isinstance(cutoff, (int)) for cutoff in list_cutoff]), ("One of the provided cutoffs "
                                                                        "is not an integer")
    assert all([is_iso_format(cutoff) for cutoff in list_cutoff]), ("One of the provided cutoffs is not "
                                                                    "in iso format YYYYWW")

    return list_cutoff


def check_run_name(run_name, check_reserved_words=True):
    """
    Checks if `run_name` matches Sagemaker's regex on job_name and not contain a reserved word.

    Args:
        run_name (str): Name to check the regez on.
        check_reserved_words (bool): check or not if run_name contains reserved words
    """
    assert isinstance(run_name, (str)), "Run_name should be a string"

    job_name_regex = "^[a-zA-Z0-9](-*[a-zA-Z0-9]){0,62}$"
    rule = re.compile(job_name_regex)
    assert rule.match(run_name), f"Run name {run_name} doesn't match Sagemaker Regex {job_name_regex}"

<<<<<<< HEAD
    if check_reserved_words:
        assert all(s not in run_name for s in ['deepar', 'arima', 'input', 'output', 'model']), \
        "Run name must not contain any reserved words: ['deepar', 'arima', 'input', 'output', 'model']"

=======
>>>>>>> faa48524

def check_dataframe_equality(df1, df2):
    """Checks dataframes equality

    Checks if two dataframes `df1` & `df2` on the following criterias :
    - columns name (ignoring order)
    - number of lines
    - line values (ignoring order, and tentatively trying to reconcile data types)

    """

    # Ensuring that DTypes are consistent between the two dataframes
    try:
        df2 = df2.astype(df1.dtypes)
    except TypeError:
        try:
            df1 = df1.astype(df2.dtypes)
        except AssertionError as e:
            e.args += ('Dataframes formats are incompatible, comparison is not possible',)
            raise

    # Columns order handling
    df1 = df1[list(set(df1.columns))]
    df2 = df2[list(set(df2.columns))]

    # Overall order
    df1 = df1.transform(np.sort)
    df2 = df2.transform(np.sort)

    # Resetting index
    df1.reset_index(drop=True, inplace=True)
    df2.reset_index(drop=True, inplace=True)

    return df1.equals(df2)<|MERGE_RESOLUTION|>--- conflicted
+++ resolved
@@ -210,13 +210,8 @@
 
     buffer = io.BytesIO()
     df.to_parquet(buffer, index=index)
-<<<<<<< HEAD
     boto3.resource('s3', region_name=region_name).Object(bucket, filename).put(Body=buffer.getvalue())
-    
-=======
-    boto3.resource('s3').Object(bucket, filename).put(Body=buffer.getvalue())
-
->>>>>>> faa48524
+
 
 def import_modeling_parameters(environment: str) -> dict:
     """Handler to import modeling configuration from YML file
@@ -327,13 +322,10 @@
     rule = re.compile(job_name_regex)
     assert rule.match(run_name), f"Run name {run_name} doesn't match Sagemaker Regex {job_name_regex}"
 
-<<<<<<< HEAD
     if check_reserved_words:
         assert all(s not in run_name for s in ['deepar', 'arima', 'input', 'output', 'model']), \
         "Run name must not contain any reserved words: ['deepar', 'arima', 'input', 'output', 'model']"
 
-=======
->>>>>>> faa48524
 
 def check_dataframe_equality(df1, df2):
     """Checks dataframes equality
