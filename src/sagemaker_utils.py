--- conflicted
+++ resolved
@@ -58,41 +58,37 @@
         
         dict_job = {}
         base_job_name = f'{run_name}-{algorithm}-{cutoff}'
-<<<<<<< HEAD
         check_run_name(base_job_name)
         
         # Set file extension
         file_extension = 'parquet' # default
         if algorithm == 'deepar':
             file_extension = 'json'
-=======
-        assert bool(re.compile(JOB_NAME_REGEX).match(base_job_name)), "Run name does not match Sagemaker Regex"
->>>>>>> 973118f9
-        
+
         # Global
         dict_job['algorithm'] = algorithm
         dict_job['cutoff'] = cutoff
         dict_job['base_job_name'] = base_job_name
-                
+
         # Input
         dict_job['train_path'] = f'{data_path}/{base_job_name}/input/train{data_timestamp}.{file_extension}'
         dict_job['training_job_name'] = np.nan
         dict_job['training_status'] = 'NotStarted'
-    
+
         dict_job['predict_path'] = f'{data_path}/{base_job_name}/input/predict{data_timestamp}.{file_extension}'
         dict_job['transform_job_name'] = np.nan
         dict_job['transform_status'] = 'NotStarted'
-    
+
         # Model
         dict_job['model_path'] = f'{data_path}/{base_job_name}/model/'
-    
+
         # Output
         dict_job['output_path'] = f'{data_path}/{base_job_name}/output/'
-        
+
         l_dict_job.append(dict_job)
-    
+
     df_jobs = pd.DataFrame.from_dict(l_dict_job)
-    
+
     logger.debug(f"df_job created for algorithm {list_algorithm} and cutoffs {list_cutoff}")
 
     return df_jobs
