import logging
<<<<<<< HEAD
import pandas as pd
=======
import os

>>>>>>> 973118f9
import numpy as np
import pandas as pd
from sklearn.preprocessing import LabelEncoder
<<<<<<< HEAD
from src.utils import (week_id_to_date, date_to_week_id, from_uri, read_yml, 
                       write_str_to_file_on_s3, write_df_to_parquet_on_s3)
from src.refining_specific_functions import (pad_to_cutoff, cold_start_rec, initialize_df_dynamic_features,
                                             is_rec_feature_processing, features_forward_fill, 
                                             apply_first_lockdown_patch)
=======

import src.utils as ut
from src.refining_specific_functions import (apply_first_lockdown_patch,
                                             cold_start_rec,
                                             features_forward_fill,
                                             initialize_df_dynamic_features,
                                             is_rec_feature_processing,
                                             pad_to_cutoff)
>>>>>>> 973118f9

logger = logging.getLogger(__name__)
logging.basicConfig()
logger.setLevel(logging.INFO)

SUPPORTED_ALGORITHMS = ['deepar', 'arima']
CONFIG_PATH = 'config'


def import_refining_config(environment: str,
                           algorithm: str,
                           cutoff: int,
                           train_path: str,
                           predict_path: str
                           ) -> dict:
    """Handler to import specific refining configuration from YML file

    Args:
        environment (str): Set of parameters on which to load the parameters
        algorithm (str): Algorithm name
        cutoff (int): Cutoff week in format YYYYWW (ISO 8601)
        train_path (str): Path of training data
        predict_path (str): Path of predict data
        df_jobs (pd.DataFrame): helper to ensure Sagemaker tracking of training & inference, and associated
            files paths.

    Returns:
        A dictionary with all parameters for specific refining process
    """
    assert isinstance(environment, str)
    # the list of algorithms currently supported by the refining
    assert algorithm in SUPPORTED_ALGORITHMS, \
        f"Algorithm {algorithm} not in list of supported algorithms {SUPPORTED_ALGORITHMS}"
    assert isinstance(cutoff, int)
    assert isinstance(train_path, str)
    assert isinstance(predict_path, str)

<<<<<<< HEAD
    params_full_path = f"config/{environment}.yml"
    params = read_yml(params_full_path)
=======
    params_full_path = os.path.join(CONFIG_PATH, f"{environment}.yml")
    params = ut.read_yml(params_full_path)
>>>>>>> 973118f9

    refining_params = {
        'algorithm': algorithm,
        'cutoff': cutoff,
        'patch_first_lockdown': params['refining_specific_parameters']['patch_first_lockdown'],
        'rec_length': params['refining_specific_parameters']['rec_length'],
        'rec_cold_start': params['refining_specific_parameters']['rec_cold_start'],
        'rec_cold_start_group': params['refining_specific_parameters']['rec_cold_start_group'],
        'prediction_length': params['modeling_parameters']['algorithm'][algorithm]['hyperparameters']['prediction_length'],
        'context_length': params['modeling_parameters']['algorithm'][algorithm]['hyperparameters']['context_length'],
        'output_paths': {'train_path': train_path, 'predict_path': predict_path}
    }
    return refining_params


class DataHandler:
    """
    Data Handler from refined data global to feature engineering for
    the demand Forecast project.
    """
    
    def __init__(self,
                 algorithm: str,
                 cutoff: int,
                 patch_first_lockdown: bool,
                 rec_length: int,
                 rec_cold_start: bool,
                 rec_cold_start_group: list,
                 prediction_length: int,
                 context_length: int,
                 output_paths: dict,
                 base_data: dict,
                 static_features: dict = None,
                 global_dynamic_features: dict = None,
                 specific_dynamic_features: dict = None
                 ):
        """Instanciation of data handler.

        The Data Handler takes care of Data Refining for specific aspects forecast algorithms,
        formats the data to the expected format, and save the results in AWS S3.

        Args:
            algorithm (str): Algorithm name
            cutoff (int): Cutoff week in format YYYYWW (ISO 8601)
            patch_first_lockdown (bool): if true, replace the actual sales of the first lockdown with a 
                reconstructed version
            rec_length (int): Minimum weeks expected in each input time series
            rec_cold_start (bool): if true, apply a cold-start reconstruction
            rec_cold_start_group (list): for the cold start reconstruction, columns to use in model_week_tree
            prediction_length (int): Number of forecasted weeks in the future
            context_length (int): Number of sales weeks used as context for forecasting
            output_paths (dict): Dictionnary of refining output S3 uri paths for the train & predict files
            base_data (dict): Dictionnary of pd.DataFrame for base (essential) data
            static_features(dict): Optionnal dictionnary of pd.DataFrame for static data
            global_dynamic_features(dict): Optionnal dictionnary of pd.DataFrame for dynamic data
            specific_dynamic_features(dict): Optionnal dictionnary of pd.DataFrame for time-series
                specific data
        """
        
        self.algorithm = algorithm
        self.cutoff = cutoff
        self.patch_first_lockdown = patch_first_lockdown
        self.rec_length = rec_length
        self.rec_cold_start = rec_cold_start
        self.rec_cold_start_group = rec_cold_start_group
        self.prediction_length = prediction_length
        self.context_length = context_length
        self.output_paths = output_paths
        
        # Statistical algorithms ignore static features
        if algorithm == 'arima':
            static_features=None
            
        # Base data init
        if patch_first_lockdown:
            assert 'imputed_sales_lockdown_1' in base_data.keys(), \
            "Patching first lockdown requested, but imputation dataset not provided in base_data"   
        for key, df in base_data.items():
            assert isinstance(df, pd.DataFrame), f"Value of `{key}` must be a pd.DataFrame"
        self.base_data = base_data
        
        # Static data init
        if static_features:
            for key, df in static_features.items():
                assert isinstance(df, pd.DataFrame), f"Value of `{key}` must be a pd.DataFrame"
        self.static_features = static_features
        
        # Global dynamic data init
        if global_dynamic_features:
            self.global_dynamic_features = {}
            self.global_dynamic_features_projection = {}
            for key, sub_dict in global_dynamic_features.items():
                assert (isinstance(sub_dict, dict)) & (any(k in sub_dict.keys() for k in ['dataset', 'projection'])), \
                f"Value of `{key}` must be a dict with keys 'dataset' & 'projection'"
                assert isinstance(sub_dict['dataset'], pd.DataFrame), \
                f"Value `dataset` of `{key}` must be a pd.DataFrame"
                assert sub_dict['projection'] in ['as_provided', 'ffill'], \
                f"Value `projection` of `{key}` only handles `as_provided` or `ffill`"
                self.global_dynamic_features[key] = sub_dict['dataset']
                self.global_dynamic_features_projection[key] = sub_dict['projection']
        else:
            self.global_dynamic_features = None
            self.global_dynamic_features_projection = None

        # Specific dynamic data init
        if specific_dynamic_features:
            self.specific_dynamic_features = {}
            self.specific_dynamic_features_projection = {}
            for key, sub_dict in specific_dynamic_features.items():
                assert (isinstance(sub_dict, dict)) & (any(k in sub_dict.keys() for k in ['dataset', 'projection'])), \
                f"Value of `{key}` must be a dict with keys 'dataset' & 'projection'"
                assert isinstance(sub_dict['dataset'], pd.DataFrame), \
                f"Value `dataset` of `{key}` must be a pd.DataFrame"
                assert sub_dict['projection'] in ['as_provided', 'ffill'], \
                f"Value `projection` of `{key}` only handles `as_provided` or `ffill`"
                self.specific_dynamic_features[key] = sub_dict['dataset']
                self.specific_dynamic_features_projection[key] = sub_dict['projection']
        else:
            self.specific_dynamic_features = None
            self.specific_dynamic_features_projection = None

        # Loggs
        logger.info(f"Data refining specific for Demand Forecast initialized for algorithm {self.algorithm} "
                    f"and cutoff {self.cutoff}")
        
        if self.patch_first_lockdown:
            logger.info("Patch first lockdown of 2020 requested")
            
        if self.rec_cold_start:
            logger.info(f"Cold Start Reconstruction requested with {self.rec_length} minimum "
                        f"weeks and average on values {self.rec_cold_start_group}")
        else:
            logger.info("Cold Start Reconstruction not requested, a simple zero padding will be applied")

        logger.info(f"Expected prediction length is {self.prediction_length}")

    def execute_data_refining_specific(self):
        """Workflow method for data refining pipeline for specific data

        Executes all steps for data refining specific to demand forecasting:
        * Input data processing (including check & potential forward fill)
        * Data refining specific to demand forecasting, including:
          * Dataset limitation to instance cutoff & MRP active products
          * Pad to cutoff for missing data (models for which sales stopped before the instance cutoff)
          * Optional lockdown and cold start reconstruction (depending on parameters)
          * Static & dynamic features concatenation
        * Formatting datasets to the algorithm expected scheme
        * Upload to S3
        """

        # Process input data
        self.process_input_data()

        # Refining specific
        logger.info("Starting Data Refining...")
        self.df_target, self.df_static_features, self.df_dynamic_features = self.refining_specific()

        # Formatting
        if self.algorithm == 'deepar':
            logger.info("Starting DeepAR formatting...")
            train_jsonline, predict_jsonline = self.deepar_formatting(self.df_target,
                                                                      self.df_static_features,
                                                                      self.df_dynamic_features
                                                                      )
            # Saving jsonline files on S3
            train_bucket, train_path = from_uri(self.output_paths['train_path'])
            predict_bucket, predict_path = from_uri(self.output_paths['predict_path'])
            
            write_str_to_file_on_s3(train_jsonline, train_bucket, f"{train_path}")
            logger.info(f"Train jsonline file saved at {self.output_paths['train_path']}")
            
            write_str_to_file_on_s3(predict_jsonline, predict_bucket, f"{predict_path}")
            logger.info(f"Predict jsonline file saved at {self.output_paths['predict_path']}")
        
        if self.algorithm == 'arima':
            logger.info("Starting ARIMA formatting...")
            df_train = self.arima_formatting(self.df_target,
                                             df_dynamic_features=None # ARIMAX not tested yet
                                             )
            # Saving dataframe on S3
            train_bucket, train_path = from_uri(self.output_paths['train_path'])
            
            write_df_to_parquet_on_s3(df_train, train_bucket, f"{train_path}")
            logger.info(f"Train parquet file saved at {self.output_paths['train_path']}")
            

    def process_input_data(self):
        """Workflow method to process datasets.

        Provides a workflow to process base data (used for cold start reconstruction for example), static features,
        global dynamic features (temporal features not specific to a model), and specific dynamic features (temporal
        features defined at model level)
        """
        
        # Process base data
        for key, df in self.base_data.items():
            assert ('model_id' in df.columns) & ('week_id' in df.columns), \
            f"Base dataset `{key}` must contains columns `model_id` & `week_id`"
            if 'date' in df.columns:
                self.base_data[key].loc[:, 'date'] = pd.to_datetime(df.loc[:, 'date'])
        logger.info("Attribute `base_data` processed.")

        # Process static features data
        if self.static_features:
            for key, df in self.static_features.items():
                assert (any(c in df.columns for c in ['model_id', key]) & (df.shape[1] == 2)), \
                f"Static feature dataframe `{key}` must contain only columns `model_id` and `{key}`"
            logger.info("Attribute `static_features` processed")
        else:
            logger.info("No static features specified.")
        
        # Process global dynamic features
        if self.global_dynamic_features:
            for key, df in self.global_dynamic_features.items():
                assert (any(c in df.columns for c in ['week_id', key]) & (df.shape[1] == 2)), \
                f"Global dynamic feature dataframe `{key}` must contain only columns `week_id` and `{key}`"
                if self.global_dynamic_features_projection[key] == 'ffill':
                    self.global_dynamic_features[key] = \
                        features_forward_fill(df=df,
                                              cutoff=self.cutoff,
                                              projection_length=self.prediction_length)
            logger.info("Attribute `global_dynamic_features` processed")
        else:
            logger.info("No global dynamic features specified.")

        # Process specific dynamic features
        if self.specific_dynamic_features:
            for key, df in self.specific_dynamic_features.items():
                assert (any(c in df.columns for c in ['model_id', 'week_id', key]) & (df.shape[1] == 3)), \
                f"Specific dynamic feature dataframe `{key}` must contain only columns `model_id`, `week_id` and `{key}`"
                if self.specific_dynamic_features_projection[key] == 'ffill':
                    self.specific_dynamic_features[key] = \
                        features_forward_fill(df=df,
                                              cutoff=self.cutoff,
                                              projection_length=self.prediction_length)
            logger.info("Attribute `specific_dynamic_features` processed")
        else:
            logger.info("No specific dynamic features specified.")

    def refining_specific(self):
        """Workflow method for data refining specific to Demand Forecast

        Processes base data, static features, global dynamic features & specific dynamic features to return
        concatenated and refined datasets (target, static features & dynamic features), with several format checks.
        Steps include:
          * Dataset limitation to instance cutoff
          * Pad to cutoff for missing data (models for which sales stopped before the instance cutoff)
          * Optional cold start reconstruction (depending on parameters) and addition to dynamic features
          * Static & dynamic features concatenation

        Returns:
            df_target (pd.DataFrame): Temporal & model-specific dataset including target values up to instance cutoff
            df_static_features (pd.DataFrame): Model-specific dataset with static labels
            df_dynamic_features (pd.DataFrame): Temporal & model-specific dataset with dynamic values
        """
        # Init
        df_static_features = None
        df_dynamic_features = None

        # Sales refining
        df_sales = self.base_data['model_week_sales']
        df_sales = df_sales[df_sales['week_id'] < self.cutoff]
        if self.patch_first_lockdown:
            df_sales = apply_first_lockdown_patch(df_sales, self.base_data['imputed_sales_lockdown_1'])
        self.base_data['model_week_sales'] = df_sales
        logger.debug(f"Limited sales data up to cutoff {self.cutoff}")

        # MRP refining
        df_mrp = self.base_data['model_week_mrp']
        df_mrp = df_mrp[df_mrp['week_id'] == self.cutoff]
        self.base_data['model_week_mrp'] = df_mrp
        logger.debug(f"Limited MRP data to cutoff {self.cutoff}")

        # Tree refining
        df_tree = self.base_data['model_week_tree']
        df_tree = df_tree[df_tree['week_id'] == self.cutoff]
        self.base_data['model_week_tree'] = df_tree
        logger.debug(f"Limited tree data to cutoff {self.cutoff}")

        # Limiting Sales data to MRP active models
        df_sales = pd.merge(df_sales, df_mrp.loc[df_mrp['is_mrp_active'], ['model_id']])
        logger.debug("Sales data filtered on active MRP status")

        # Pad to cutoff Sales data
        logger.debug("Starting pad to cutoff...")
        df_sales = pad_to_cutoff(df_sales, self.cutoff)
        logger.debug("Pad to cutoff done")

        # Cold start reconstruction
        if self.rec_cold_start:
            logger.debug("Cold start reconstruction requested. Starting reconstruction...")
            df_sales = cold_start_rec(df_sales,
                                      self.base_data['model_week_sales'],
                                      self.base_data['model_week_tree'],
                                      self.rec_length,
                                      self.rec_cold_start_group)
            logger.debug("Cold start reconstruction done.")

        # Creating df_target
        df_target = df_sales[['model_id', 'week_id', 'sales_quantity']]

        # Initializing and filling df_static_features
        if self.static_features:
            df_static_features = df_target[['model_id']].drop_duplicates().copy()
            for feature_name, df_new_feat in self.static_features.items():
                df_static_features = self._add_feature(df_features=df_static_features,
                                                       df_new_feat=df_new_feat,
                                                       feature_name=feature_name)
                logger.debug(f"Added static feature `{feature_name}` to `df_static_features`")

        # Initializing df_dynamic_features
        if any([self.rec_cold_start, self.global_dynamic_features, self.specific_dynamic_features]):
            df_dynamic_features = initialize_df_dynamic_features(df=df_target,
                                                                 cutoff=self.cutoff,
                                                                 prediction_length=self.prediction_length
                                                                 )

        # Building is_rec specific dynamic feature and adding it to df_dynamic_features
        if self.rec_cold_start:
            df_is_rec = is_rec_feature_processing(df_sales, self.cutoff, self.prediction_length)
            df_dynamic_features = self._add_feature(df_features=df_dynamic_features,
                                                    df_new_feat=df_is_rec,
                                                    feature_name='is_rec')
            logger.debug("Cold start reconstruction requested. Added global dynamic feature `is_rec` to `df_dynamic_features`.")

        # Adding provided global dynamic features
        if self.global_dynamic_features:
            for feature_name, df_new_feat in self.global_dynamic_features.items():
                df_dynamic_features = self._add_feature(df_features=df_dynamic_features,
                                                        df_new_feat=df_new_feat,
                                                        feature_name=feature_name)
                logger.debug(f"Added global dynamic feature `{feature_name}` to `df_dynamic_features`")

        # Adding provided specific dynamic features
        if self.specific_dynamic_features:
            for feature_name, df_new_feat in self.specific_dynamic_features.items():
                df_dynamic_features = self._add_feature(df_features=df_dynamic_features,
                                                        df_new_feat=df_new_feat,
                                                        feature_name=feature_name)
                logger.debug(f"Added specific dynamic feature {feature_name} to `df_dynamic_features`")

        return df_target, df_static_features, df_dynamic_features

    def deepar_formatting(self, df_target, df_static_features, df_dynamic_features):
        """Method formatting datasets to Sagemaker DeepAR-specific scheme.

        Takes target, static & dynamic features datasets, label-encodes & puts data in jsonline-compliant format.

        Args:
            df_target (pd.DataFrame): Temporal & model-specific dataset including target values up to instance cutoff
            df_static_features (pd.DataFrame): Model-specific dataset with static labels
            df_dynamic_features (pd.DataFrame): Temporal & model-specific dataset with dynamic values

        Returns:
            train_jsonline (str): jsonline DeepAR-compliant string for training (limited to instance cutoff)
            predict_jsonline (str): jsonline DeepAR-compliant string for inference (limited to instance cutoff
                for target, and with future projection for dynamic features)
            """
        
        # Init df_train
        df_train = df_target.copy()
            
        # Formatting & building `start` & `target` columns
        df_train = df_train \
            .sort_values(['model_id', 'week_id']) \
            .groupby('model_id') \
            .agg(start=('week_id', lambda x: week_id_to_date(x.min()).strftime('%Y-%m-%d %H:%M:%S')),
                 target=('sales_quantity', lambda x: list(x)))
        logger.debug("Built start & target columns from `df_train`")
        
        # Encoding the labels & adding static features
        if df_static_features is not None:
            df_static_features_train = df_static_features.copy()
            for c in self.static_features.keys():
                le = LabelEncoder()
                df_static_features_train[c] = le.fit_transform(df_static_features_train[c])
            logger.debug("Static features label-encoded.")
            
            df_static_features_train['cat'] = df_static_features_train[self.static_features.keys()].values.tolist()
            df_static_features_train.set_index('model_id', inplace=True)
            
            df_train = df_train.merge(df_static_features_train[['cat']],
                                      left_index=True,
                                      right_index=True,
                                      how='left')
            logger.debug("Added static features to `df_train`")
        
        # Building df_predict from df_train
        df_predict = df_train.copy()
        
        # Formatting & adding dynamic features
        if df_dynamic_features is not None:
            
            l_dynamic_features = [feat for feat in df_dynamic_features.columns if feat not in ['model_id', 'week_id']]
            
            # Exluding feat projection for train
            df_dynamic_features_train = df_dynamic_features \
                .loc[df_dynamic_features['week_id'] < self.cutoff] \
                .sort_values(['model_id', 'week_id']) \
                .groupby('model_id') \
                .agg({feat: list for feat in l_dynamic_features})
            
            # Including feat projection for predict
            df_dynamic_features_predict = df_dynamic_features \
                .sort_values(['model_id', 'week_id']) \
                .groupby('model_id') \
                .agg({feat: list for feat in l_dynamic_features})

            df_dynamic_features_train['dynamic_feat'] = df_dynamic_features_train.values.tolist()
            df_dynamic_features_predict['dynamic_feat'] = df_dynamic_features_predict.values.tolist()

            df_train = df_train.merge(df_dynamic_features_train[['dynamic_feat']], 
                                      left_index=True, 
                                      right_index=True,
                                      how='left')
            
            df_predict = df_predict.merge(df_dynamic_features_predict[['dynamic_feat']], 
                                          left_index=True, 
                                          right_index=True, 
                                          how='left')
            
            logger.debug("Added dynamic features to `df_train` & `df_predict`")
            
        # Shuffling df_train
        df_train = df_train.sample(frac=1)
        
        # Resetting index to retrieve model_id column
        df_train.reset_index(inplace=True)
        df_predict.reset_index(inplace=True)
        
        # Converting to jsonline
        train_jsonline = df_train.to_json(orient='records', lines=True)
        predict_jsonline = df_predict.to_json(orient='records', lines=True)
        logger.debug("Jsonline files created")

        # Checking jsonline datasets
        logger.info("Checking output jsonline files...")
        self.check_deepar_json_line(train_jsonline)
        self.check_deepar_json_line(predict_jsonline, future_proj_len=self.prediction_length)
        logger.debug("All checks on jsonline files passed")

        return train_jsonline, predict_jsonline
    
    def arima_formatting(self, df_target, df_dynamic_features):
        """Method formatting datasets to ARIMA-specific scheme.

        Args:
            df_target (pd.DataFrame): Temporal & model-specific dataset including target values up to instance cutoff
            df_dynamic_features (pd.DataFrame): Temporal & model-specific dataset with dynamic values

        Returns:
            df_train (pd.DataFrame): ARIMA-compliant pd.DataFrame for training & inference
            """

        df_train = df_target.copy()
        
        # Optionnaly add dynamic data
        if df_dynamic_features is not None:
            
            df_train = df_train.merge(df_dynamic_features, 
                                      on=['model_id', 'week_id'], 
                                      how='outer')
            logger.debug("Added dynamic features to `df_train`")
            
        df_train.sort_values(['model_id', 'week_id'], inplace=True)
        
        return df_train

    def _add_feature(self, df_features, df_new_feat, feature_name):
        """Adds unitary new feature to the concatenated df_features

        Args:
            df_features (pd.DataFrame): Concatenated features dataframe.
            df_new_feat (pd.DataFrame): The new feature to be added to 'df_features'.
            feature_name (str): The feature name (key from 'static_features' input dict). Used for debugging purposes.
        Returns:
            df_with_new_feat (pd.DataFrame): Updated concatenated features dataframe.
        """

        df_with_new_feat = pd.merge(df_features, df_new_feat, how='left')
        
        assert df_with_new_feat.notnull().values.any(), \
        f"Missing information for feature {feature_name} (missing model_id and/or week_id, according to feature type)"
            
        return df_with_new_feat

    def check_deepar_json_line(self, jsonline, future_proj_len=0):
        """Checks DeepAR jsonline conformity
    
        Args:
            jsonline (str): Jsonline-compliant string
            future_proj_len (int): future weeks to infer on
        """
    
        df = pd.read_json(jsonline, orient='records', lines=True)
        
        # Calculate target length
        df['target_len'] = df.apply(lambda x: len(x['target']), axis=1)
        
        # Test if target length is consistent
        df['is_len_consistent'] = \
            df.apply(lambda x: date_to_week_id(pd.to_datetime(x['start']) + pd.Timedelta(x['target_len'], 'W')
                                              ) == self.cutoff, axis=1
                    )
        assert all(df['is_len_consistent']), \
        "Some models have a 'target' length which doesn't match with the 'start' date"
        logger.debug("All target time series have a length matching with start_date and cutoff")
        
        # Test if len(target) >= prediction_length + context_length
        df['is_len_long_enough'] = df['target_len'] >= self.prediction_length + self.context_length
        assert all(df['is_len_long_enough']), \
        'Some models have a `target` less than `prediction_length` + `context_length`'
        logger.debug("All target time series are long enough")
    
        if 'cat' in df.columns:
            # Test if right number of static (cat) features
            nb_cat_feat_expected = len(set(self.df_static_features.columns) - set(['model_id']))
            df['nb_cat_feat'] = df.apply(lambda x: len(x['cat']), axis=1)
            df['is_nb_cat_ok'] = df['nb_cat_feat'] == nb_cat_feat_expected
            assert all(df['is_nb_cat_ok']), "Some models don't have the right number of static features"
            logger.debug(f"All target time series have the correct number of static features")
    
        if 'dynamic_feat' in df.columns:
            # Test if right number of dynamic features
            nb_dyn_feat_expected = 1
            df['nb_dyn_feat'] = df.apply(lambda x: np.array(x['dynamic_feat']).shape[0], axis=1)
            df['is_nb_dyn_ok'] = df['nb_dyn_feat'] == nb_dyn_feat_expected
            assert all(df['is_nb_dyn_ok']), "Some models don't have the right number of dynamic features"
            logger.debug(f"All target time series have the correct number of dynamic features")
    
            # Test if right length of dynamic features
            len_dyn_feat_expected = df['target_len'] + future_proj_len
            df['len_dyn_feat'] = df.apply(lambda x: np.array(x['dynamic_feat']).shape[1], axis=1)
            df['is_len_dyn_ok'] = df['len_dyn_feat'] == len_dyn_feat_expected
            assert all(df['is_len_dyn_ok']), "Some models don't have the right dynamic feature length"
            logger.debug(f"All target time series have the right number of dynamic features length")<|MERGE_RESOLUTION|>--- conflicted
+++ resolved
@@ -1,29 +1,15 @@
+import os
 import logging
-<<<<<<< HEAD
+
 import pandas as pd
-=======
-import os
-
->>>>>>> 973118f9
 import numpy as np
-import pandas as pd
+
 from sklearn.preprocessing import LabelEncoder
-<<<<<<< HEAD
 from src.utils import (week_id_to_date, date_to_week_id, from_uri, read_yml, 
                        write_str_to_file_on_s3, write_df_to_parquet_on_s3)
 from src.refining_specific_functions import (pad_to_cutoff, cold_start_rec, initialize_df_dynamic_features,
                                              is_rec_feature_processing, features_forward_fill, 
                                              apply_first_lockdown_patch)
-=======
-
-import src.utils as ut
-from src.refining_specific_functions import (apply_first_lockdown_patch,
-                                             cold_start_rec,
-                                             features_forward_fill,
-                                             initialize_df_dynamic_features,
-                                             is_rec_feature_processing,
-                                             pad_to_cutoff)
->>>>>>> 973118f9
 
 logger = logging.getLogger(__name__)
 logging.basicConfig()
@@ -56,18 +42,13 @@
     assert isinstance(environment, str)
     # the list of algorithms currently supported by the refining
     assert algorithm in SUPPORTED_ALGORITHMS, \
-        f"Algorithm {algorithm} not in list of supported algorithms {SUPPORTED_ALGORITHMS}"
+    f"Algorithm {algorithm} not in list of supported algorithms {SUPPORTED_ALGORITHMS}"
     assert isinstance(cutoff, int)
     assert isinstance(train_path, str)
     assert isinstance(predict_path, str)
 
-<<<<<<< HEAD
-    params_full_path = f"config/{environment}.yml"
-    params = read_yml(params_full_path)
-=======
     params_full_path = os.path.join(CONFIG_PATH, f"{environment}.yml")
     params = ut.read_yml(params_full_path)
->>>>>>> 973118f9
 
     refining_params = {
         'algorithm': algorithm,
