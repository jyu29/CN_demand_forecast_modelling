--- conflicted
+++ resolved
@@ -19,14 +19,13 @@
         config_params (dict): Dict of config parameters
         hyperparameters (dict): Dict of model hyperparameters
     """
-    
     params = read_json(hps_file_path)
-    
+
     config_params = {
         'input_file_name': params['input_file_name'],
         's3_output_path': params['s3_output_path']
     }
-    
+
     hyperparameters = {
         'prediction_length': int(params['prediction_length']),
         'fourier_seasonal_period': int(params['fourier_seasonal_period']),
@@ -35,15 +34,11 @@
         'arima_criterion': params['arima_criterion'],
         'arima_optimizer': params['arima_optimizer']
     }
-    
+
     return config_params, hyperparameters
 
 
-<<<<<<< HEAD
 def _fit_predict_ts(df_ts, prediction_length, fourier_seasonal_period, fourier_order, 
-=======
-def _fit_predict_ts(df_ts, cutoff, prediction_length, fourier_seasonal_period, fourier_order,
->>>>>>> faa48524
                     arima_differencing_order, arima_criterion, arima_optimizer):
     """
     Produces forecasts for a single time series.
@@ -60,13 +55,8 @@
     Returns:
         df_forecast (pd.DataFrame): The output forecast DataFrame
     """
-<<<<<<< HEAD
-    
     warnings.filterwarnings("ignore")
-    
-=======
 
->>>>>>> faa48524
     df_ts = df_ts.sort_values(['week_id'])
     model_id = df_ts['model_id'].iloc[0]
 
@@ -75,14 +65,10 @@
         ("fourier", FourierFeaturizer(m=fourier_seasonal_period,
                                       k=fourier_order)),
         ("arima", AutoARIMA(d=arima_differencing_order,
-                            seasonal=False,  # because we use Fourier
+                            seasonal=False, # because we use Fourier
                             information_criterion=arima_criterion,
-<<<<<<< HEAD
                             method=arima_optimizer, # default is lbfgs
                             suppress_warnings=True,
-=======
-                            method=arima_optimizer,  # default is lbfgs
->>>>>>> faa48524
                             trace=False,
                             error_action="ignore"))
     ])
@@ -95,38 +81,20 @@
         forecast = pipe.predict(prediction_length)
 
     except ValueError:
-<<<<<<< HEAD
         raise ValueError(f'Crash on model {model_id}!')
-    
-=======
-        raise ValueError(f'Crash during cutoff {cutoff}, on model {model_id}!')
 
->>>>>>> faa48524
     # Format
     df_forecast = pd.DataFrame()
     df_forecast['forecast'] = forecast
     df_forecast['forecast'] = df_forecast['forecast'].astype('float').round().astype(int).clip(lower=0)
     df_forecast['model_id'] = model_id
-<<<<<<< HEAD
     df_forecast['forecast_step'] = list(range(1, prediction_length + 1))
     df_forecast = df_forecast[['model_id', 'forecast_step', 'forecast']]
-    
+
     return df_forecast
     
     
 def fit_predict_all_ts(df_predict, hyperparameters):
-=======
-    df_forecast['cutoff'] = cutoff
-    future_date_range = pd.date_range(start=week_id_to_date(cutoff), periods=prediction_length, freq='W')
-    future_date_range_weeks = [date_to_week_id(w) for w in future_date_range]
-    df_forecast['week_id'] = future_date_range_weeks
-    df_forecast = df_forecast[['cutoff', 'model_id', 'week_id', 'forecast']]
-
-    return df_forecast
-
-
-def fit_predict_all_ts(df_predict, params, num_cpus):
->>>>>>> faa48524
     """
     Produces forecasts for each time series in the input dataframe.
 
@@ -137,29 +105,11 @@
     Returns:
         df_forecast (pd.DataFrame): The output forecast DataFrame
     """
-<<<<<<< HEAD
-    
     print(f"Launching the fit-predict method in parallel on {df_predict['model_id'].nunique()} time series...")
-    
+
     l_df_forecast = Parallel(n_jobs=-1, verbose=1) \
                     (delayed(_fit_predict_ts)(df_ts, **hyperparameters) \
                      for _, df_ts in df_predict.groupby(['model_id']))
-=======
-
-    # Drop useless params for fit-predict
-    fit_predict_params = params.copy()
-    fit_predict_params.pop('input_file_name')
-    fit_predict_params.pop('s3_ouput_path')
-    fit_predict_params.pop('context_length')
-
-    print(f"Number of time series to forecast for cutoff {params['cutoff']}: {df_predict['model_id'].nunique()}")
-    print(f"Launch of parallel forecasts over {num_cpus} cpus.")
-    l_df_forecast = \
-        Parallel(n_jobs=num_cpus,
-                 verbose=1)(
-                     delayed(_fit_predict_ts)(df_ts,
-                                              **fit_predict_params) for _, df_ts in df_predict.groupby(['model_id']))
->>>>>>> faa48524
 
     df_forecast = pd.concat(l_df_forecast).sort_values(['model_id', 'forecast_step']).reset_index(drop=True)
 
@@ -174,16 +124,9 @@
         df_forecast (pd.DataFrame): The output forecast DataFrame
         s3_output_path (str): The output path
         input_file_name (str): The input file name used to create the output one
-
     """
-<<<<<<< HEAD
-
     bucket, dir_path = from_uri(s3_output_path)
     output_file_name = input_file_name.replace('train', 'predict') + '.out' # to match the output format of Sagemaker DeepAR
     file_path = os.path.join(dir_path, output_file_name)
-=======
-    bucket, dir_path = from_uri(params['s3_ouput_path'])
-    file_path = f"{dir_path}{params['input_file_name']}.out"
->>>>>>> faa48524
 
     write_df_to_parquet_on_s3(df_forecast, bucket, file_path, verbose=True)