--- conflicted
+++ resolved
@@ -4,43 +4,15 @@
 from sagemaker_arima_functions import (import_parameters, fit_predict_all_ts, write_forecast_df_on_s3)
 
 if __name__ == "__main__":
-<<<<<<< HEAD
-    
+
     # Get parameters
     config_params, hyperparameters = import_parameters(os.environ['HPS_FILE_PATH'])
-    
+
     # Load input df
     df_predict = pd.read_parquet(os.path.join(os.environ['INPUT_DATA_DIR'], config_params['input_file_name']))
 
     # Calculate forecasts
     df_forecast = fit_predict_all_ts(df_predict, hyperparameters)
-    
-=======
 
-    parser = argparse.ArgumentParser()
-
-    # Config params
-    parser.add_argument("--input_file_name", type=str)
-    parser.add_argument("--s3_ouput_path", type=str)
-    parser.add_argument("--cutoff", type=int)
-
-    # Model params
-    parser.add_argument("--prediction_length", type=int, default=104)
-    parser.add_argument("--context_length", type=int, default=156)
-    parser.add_argument("--fourier_seasonal_period", type=int, default=52)
-    parser.add_argument("--fourier_order", type=int, default=None)
-    parser.add_argument("--arima_differencing_order", type=int, default=None)
-    parser.add_argument("--arima_criterion", type=str, default='aic')
-    parser.add_argument("--arima_optimizer", type=str, default='lbfgs')
-
-    params = parser.parse_args()
-
-    # Load input df
-    df_predict = pd.read_parquet(os.path.join(os.environ["SM_CHANNEL_TRAINING"], params['input_file_name']))
-
-    # Get forecasts
-    df_forecast = fit_predict_all_ts(df_predict, params, num_cpus=os.environ['SM_NUM_CPUS'])
-
->>>>>>> faa48524
     # Write forecasts on s3
     write_forecast_df_on_s3(df_forecast, config_params['s3_output_path'], config_params['input_file_name'])